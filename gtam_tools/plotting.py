--- conflicted
+++ resolved
@@ -9,8 +9,8 @@
 from bokeh.io import output_file, save
 from bokeh.layouts import Column, GridBox, column, gridplot
 from bokeh.models import (BooleanFilter, CDSView, ColumnDataSource, Div,
-                          FactorRange, GroupFilter, NumeralTickFormatter, Slope,
-                          TabPanel, Tabs)
+                          FactorRange, GroupFilter, NumeralTickFormatter,
+                          Slope, TabPanel, Tabs)
 from bokeh.palettes import Category20, Set3
 from bokeh.plotting import figure
 
@@ -568,11 +568,9 @@
 
     return df, fig
 
-<<<<<<< HEAD
 # endregion
-=======
-
-def save_bokeh_figure(fig: Union[Column, Figure, GridBox, Tabs], dst: Union[str, PathLike], *, title: str = None):
+
+def save_bokeh_figure(fig, dst: Union[str, PathLike], *, title: str = None):
     """Saves a Bokeh figure to an HTML document
 
     Args:
@@ -584,5 +582,4 @@
     dst = Path(dst)
     title = dst.stem if title is None else title
     output_file(dst.as_posix(), title=title, mode='cdn')  # Set the output destination
-    save(fig)  # Save the file
->>>>>>> cbaf7232
+    save(fig)  # Save the file